--- conflicted
+++ resolved
@@ -45,12 +45,9 @@
 option(MUJOCO_BUILD_TESTS "Build tests for MuJoCo" ON)
 option(MUJOCO_TEST_PYTHON_UTIL "Build and test utility libraries for Python bindings" ON)
 option(MUJOCO_WITH_USD "Build with OpenUSD" OFF)
-<<<<<<< HEAD
-option(MUJOCO_BUILD_TESTS_WILBERT "Build tests under test/wilbert/cpp folder" ON)
-=======
 option(MUJOCO_USE_FILAMENT "Use filament rendering" OFF)
 option(MUJOCO_USE_FILAMENT_VULKAN "Use vulkan backend for filament rendering" OFF)
->>>>>>> 37563a05
+option(MUJOCO_BUILD_TESTS_WILBERT "Build tests under test/wilbert/cpp folder" ON)
 
 # Option to provide a path to an existing USD build directory or to Houdini HFS directory.
 set(USD_DIR "" CACHE PATH "Path to an existing USD build directory.")
